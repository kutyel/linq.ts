{
  "name": "linqts",
  "version": "0.0.0-semantic-release",
  "description": "LinQ + TypeScript",
  "es2015": "index.ts",
  "main": "dist/linqts.js",
  "module": "dist/linqts.es.js",
  "types": "dist/linqts.d.ts",
  "umd:main": "dist/linqts.umd.js",
  "scripts": {
    "build": "microbundle -o dist",
    "check-coverage": "nyc check-coverage --statements 100 --branches 95 --functions 98 --lines 100",
    "commit": "git-cz",
    "compile": "tsc",
    "cover": "nyc --reporter=lcov npm t",
    "dev": "microbundle watch",
    "docs": "typedoc --out ../docs/ index.ts -m commonjs -t ES6",
    "nyan": "ava --tap | tap-nyan",
    "prebuild": "rimraf dist",
    "precompile": "npm run pretty",
    "pretest": "npm run compile",
    "pretty": "prettier index.ts test/**/*.ts --write --no-semi --single-quote",
    "report-coverage": "nyc report --reporter=text-lcov | coveralls",
    "semantic-release": "semantic-release pre && npm publish && semantic-release post",
    "start": "tsc -w",
    "test": "nyc ava",
    "validate": "npm run cover && npm run check-coverage"
  },
  "repository": {
    "type": "git",
    "url": "https://github.com/kutyel/linq.ts.git"
  },
  "keywords": [
    "linq",
    "typescript"
  ],
  "files": [
    "dist",
    "linq.ts",
    "readme.md"
  ],
  "author": {
    "name": "Flavio Corpa",
    "email": "flaviocorpa@gmail.com",
    "url": "https://github.com/kutyel"
  },
  "license": "MIT",
  "bugs": {
    "url": "https://github.com/kutyel/linq.ts/issues"
  },
  "homepage": "https://github.com/kutyel/linq.ts#readme",
  "dependencies": {},
  "devDependencies": {
    "ava": "^0.25.0",
    "commitizen": "^2.8.6",
    "coveralls": "^3.0.0",
    "cz-conventional-changelog": "^2.0.0",
    "ghooks": "^2.0.0",
    "microbundle": "^0.4.3",
    "nyc": "^11.0.2",
    "prettier": "^1.5.3",
    "rimraf": "^2.6.1",
<<<<<<< HEAD
=======
    "rollup": "^0.56.0",
    "rollup-plugin-commonjs": "^8.0.2",
    "rollup-plugin-node-resolve": "^3.0.0",
    "rollup-plugin-sourcemaps": "^0.4.2",
>>>>>>> 4897f15a
    "semantic-release": "^12.2.2",
    "ts-node": "^4.0.0",
    "tslint": "^5.0.0",
    "tslint-config-prettier": "^1.3.0",
    "tslint-config-standard": "^7.0.0",
    "typedoc": "^0.10.0",
    "typescript": "^2.4.1"
  },
  "config": {
    "ghooks": {
      "pre-commit": "npm run validate"
    },
    "commitizen": {
      "path": "node_modules/cz-conventional-changelog"
    }
  }
}<|MERGE_RESOLUTION|>--- conflicted
+++ resolved
@@ -60,13 +60,6 @@
     "nyc": "^11.0.2",
     "prettier": "^1.5.3",
     "rimraf": "^2.6.1",
-<<<<<<< HEAD
-=======
-    "rollup": "^0.56.0",
-    "rollup-plugin-commonjs": "^8.0.2",
-    "rollup-plugin-node-resolve": "^3.0.0",
-    "rollup-plugin-sourcemaps": "^0.4.2",
->>>>>>> 4897f15a
     "semantic-release": "^12.2.2",
     "ts-node": "^4.0.0",
     "tslint": "^5.0.0",
