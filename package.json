--- conflicted
+++ resolved
@@ -65,13 +65,9 @@
     "ts-loader": "^2.0.0",
     "ts-node": "^3.0.0",
     "tslint": "^5.0.0",
-<<<<<<< HEAD
     "tslint-config-prettier": "^1.3.0",
     "tslint-config-standard": "^6.0.1",
-    "typedoc": "^0.7.0",
-=======
     "typedoc": "^0.8.0",
->>>>>>> 1fb922a6
     "typescript": "^2.4.1",
     "webpack": "^3.0.0"
   },
